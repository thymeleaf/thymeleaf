<?xml version="1.0" encoding="UTF-8"?>

<!--
  ~ =============================================================================
  ~
  ~   Copyright (c) 2011-2018, The THYMELEAF team (http://www.thymeleaf.org)
  ~
  ~   Licensed under the Apache License, Version 2.0 (the "License");
  ~   you may not use this file except in compliance with the License.
  ~   You may obtain a copy of the License at
  ~
  ~       http://www.apache.org/licenses/LICENSE-2.0
  ~
  ~   Unless required by applicable law or agreed to in writing, software
  ~   distributed under the License is distributed on an "AS IS" BASIS,
  ~   WITHOUT WARRANTIES OR CONDITIONS OF ANY KIND, either express or implied.
  ~   See the License for the specific language governing permissions and
  ~   limitations under the License.
  ~
  ~ =============================================================================
  -->

<project xmlns="http://maven.apache.org/POM/4.0.0" xmlns:xsi="http://www.w3.org/2001/XMLSchema-instance" xsi:schemaLocation="http://maven.apache.org/POM/4.0.0 http://maven.apache.org/maven-v4_0_0.xsd">

  <modelVersion>4.0.0</modelVersion>
  <groupId>org.thymeleaf</groupId>
  <artifactId>thymeleaf</artifactId>
  <packaging>jar</packaging>
  <version>3.0.13-SNAPSHOT</version>
  <name>thymeleaf</name>
  <url>http://www.thymeleaf.org</url>

  <description>Modern server-side Java template engine for both web and standalone environments</description>

  <licenses>
    <license>
      <name>The Apache Software License, Version 2.0</name>
      <url>http://www.apache.org/licenses/LICENSE-2.0.txt</url>
      <distribution>repo</distribution>
    </license>
  </licenses>

  <organization>
    <name>The THYMELEAF team</name>
    <url>http://www.thymeleaf.org</url>
  </organization>

  <scm>
    <url>scm:git:git@github.com:thymeleaf/thymeleaf.git</url>
    <connection>scm:git:git@github.com:thymeleaf/thymeleaf.git</connection>
    <developerConnection>scm:git:git@github.com:thymeleaf/thymeleaf.git</developerConnection>
    <tag>HEAD</tag>
  </scm>

  <developers>
    <developer>
      <id>danielfernandez</id>
      <name>Daniel Fernandez</name>
      <email>daniel.fernandez AT 11thlabs DOT org</email>
      <roles>
        <role>Project Admin</role>
        <role>Lead Developer</role>
      </roles>
    </developer>
    <developer>
      <id>jmiguelsamper</id>
      <name>Jose Miguel Samper</name>
      <email>jmiguelsamper AT users DOT sourceforge DOT net</email>
      <roles>
        <role>Developer</role>
      </roles>
    </developer>
    <developer>
      <id>ultraq</id>
      <name>Emanuel Rabina</name>
      <email>emanuelrabina AT gmail DOT com</email>
      <roles>
        <role>Developer</role>
      </roles>
    </developer>
  </developers>

  <distributionManagement>
    <snapshotRepository>
      <id>sonatype-nexus-snapshots</id>
      <name>Sonatype Nexus Snapshots</name>
      <url>https://oss.sonatype.org/content/repositories/snapshots</url>
    </snapshotRepository>
    <repository>
      <id>sonatype-nexus-snapshots</id>
      <name>Sonatype Nexus Snapshots</name>
      <url>https://oss.sonatype.org/service/local/staging/deploy/maven2</url>
    </repository>
  </distributionManagement>

  <properties>
    <java.version>6</java.version>
    <maven.compiler.source>${java.version}</maven.compiler.source>
    <maven.compiler.target>${java.version}</maven.compiler.target>
    <maven.compiler.release>${java.version}</maven.compiler.release>
    <project.build.sourceEncoding>US-ASCII</project.build.sourceEncoding>
    <project.build.propertiesEncoding>ISO-8859-1</project.build.propertiesEncoding>
    <!-- These are needed for showing the build timestamp correctly at the thymeleaf.properties file -->
    <timestamp>${maven.build.timestamp}</timestamp>
    <maven.build.timestamp.format>yyyy-MM-dd'T'HH:mm:ssZ</maven.build.timestamp.format>
    <!-- A project-name-based approach is adopted for the module name (instead of a reverse-DNS one) -->
    <!-- NOTE module name is fixed and not set to project.artifactId because this would not be a     -->
    <!-- valid approach for project names containing hyphens, which are not allowed in module names. -->
    <module.name>thymeleaf</module.name>
    <servlet-api.version>2.5</servlet-api.version>
    <ognl.version>3.1.26</ognl.version>
    <attoparser.version>2.0.5.RELEASE</attoparser.version>
    <unbescape.version>1.1.6.RELEASE</unbescape.version>
    <jackson.version>2.11.3</jackson.version>
    <slf4j.version>1.7.25</slf4j.version>
  </properties>

  <repositories>
    <repository>
      <id>sonatype-nexus-snapshots</id>
      <name>Sonatype Nexus Snapshots</name>
      <url>https://oss.sonatype.org/content/repositories/snapshots</url>
      <snapshots>
        <enabled>true</enabled>
      </snapshots>
    </repository>
  </repositories>


  <build>

    <resources>

      <resource>
        <directory>src/main/resources</directory>
        <excludes>
          <exclude>org/thymeleaf/thymeleaf.properties</exclude>
        </excludes>
      </resource>

      <resource>
        <directory>src/main/resources</directory>
        <includes>
          <include>org/thymeleaf/thymeleaf.properties</include>
        </includes>
        <filtering>true</filtering>
      </resource>

      <resource>
        <directory>.</directory>
        <targetPath>META-INF</targetPath>
        <includes>
          <include>LICENSE.txt</include>
          <include>NOTICE.txt</include>
        </includes>
      </resource>

    </resources>

    <testResources>
      <testResource>
        <directory>src/test/resources</directory>
      </testResource>
    </testResources>

    <plugins>

      <plugin>
        <groupId>org.apache.maven.plugins</groupId>
        <artifactId>maven-compiler-plugin</artifactId>
        <version>3.8.1</version>
      </plugin>

      <plugin>
        <groupId>org.apache.maven.plugins</groupId>
        <artifactId>maven-resources-plugin</artifactId>
        <version>3.2.0</version>
        <configuration>
          <encoding>${project.build.sourceEncoding}</encoding>
          <propertiesEncoding>${project.build.propertiesEncoding}</propertiesEncoding>
        </configuration>
      </plugin>

      <plugin>
        <groupId>org.apache.maven.plugins</groupId>
        <artifactId>maven-jar-plugin</artifactId>
        <version>3.2.0</version>
        <configuration>
          <archive>
            <addMavenDescriptor>false</addMavenDescriptor>
<<<<<<< HEAD
            <manifestFile>${project.build.outputDirectory}/META-INF/MANIFEST.MF</manifestFile>
=======
            <manifest>
              <addDefaultSpecificationEntries>true</addDefaultSpecificationEntries>
              <addDefaultImplementationEntries>true</addDefaultImplementationEntries>
            </manifest>
            <manifestEntries>
              <!-- These two entries are non-standard, specified by the Apache Software Foundation in -->
              <!-- their release preparation procedures as a way to pass this information on to the   -->
              <!-- library users. See: http://commons.apache.org/releases/prepare.html                -->
              <X-Compile-Source-JDK>${maven.compiler.source}</X-Compile-Source-JDK>
              <X-Compile-Target-JDK>${maven.compiler.target}</X-Compile-Target-JDK>
              <!-- Set the Built-By attribute in MANIFEST.MF to avoid displaying specific user names. -->
              <Built-By>thymeleaf</Built-By>
              <!-- Setting this automatic module name will fix the module name used by unbescape even -->
              <!-- if the library is not yet fully modularised.                                       -->
              <Automatic-Module-Name>${module.name}</Automatic-Module-Name>
            </manifestEntries>
>>>>>>> eca1b9ba
          </archive>
        </configuration>
      </plugin>

      <plugin>
        <groupId>org.apache.maven.plugins</groupId>
        <artifactId>maven-javadoc-plugin</artifactId>
        <version>3.2.0</version>
        <configuration>
          <show>protected</show>
          <noqualifier>java.lang</noqualifier>
          <source>${maven.compiler.source}</source>
          <release>${maven.compiler.release}</release>
          <overview>${basedir}/src/main/javadoc/overview.html</overview>
          <javadocDirectory>${basedir}/src/main/javadoc</javadocDirectory>
          <reportOutputDirectory>${project.build.directory}/apidocs</reportOutputDirectory>
          <!-- This will avoid adding a folder level for the base module name. Note: Support removed in JDK 13 -->
          <additionalJOption>--no-module-directories</additionalJOption>
        </configuration>
        <executions>
          <execution>
            <phase>package</phase>
            <goals>
              <goal>jar</goal>
            </goals>
          </execution>
        </executions>
      </plugin>

      <plugin>
        <groupId>org.apache.maven.plugins</groupId>
        <artifactId>maven-source-plugin</artifactId>
        <version>3.2.1</version>
        <executions>
          <execution>
            <phase>package</phase>
            <goals>
              <goal>jar</goal>
            </goals>
          </execution>
        </executions>
      </plugin>

      <plugin>
        <groupId>org.apache.maven.plugins</groupId>
        <artifactId>maven-gpg-plugin</artifactId>
        <version>1.6</version>
        <executions>
          <execution>
            <id>sign-artifacts</id>
            <phase>verify</phase>
            <goals>
              <goal>sign</goal>
            </goals>
          </execution>
        </executions>
      </plugin>

      <plugin>
        <groupId>org.apache.maven.plugins</groupId>
        <artifactId>maven-deploy-plugin</artifactId>
        <version>2.8.2</version>
      </plugin>

      <plugin>
        <groupId>org.apache.maven.plugins</groupId>
        <artifactId>maven-release-plugin</artifactId>
        <version>2.5.3</version>
      </plugin>

<<<<<<< HEAD
      <plugin>
        <groupId>biz.aQute.bnd</groupId>
        <artifactId>bnd-maven-plugin</artifactId>
        <version>5.2.0</version>
        <executions>
          <execution>
            <goals>
              <goal>bnd-process</goal>
            </goals>
          </execution>
        </executions>
      </plugin>
=======
      <!-- IMPORTANT: This plugin should always appear AFTER maven-release-plugin in this pom.xml -->
      <plugin>
        <groupId>org.apache.maven.plugins</groupId>
        <artifactId>maven-antrun-plugin</artifactId>
        <version>3.0.0</version>
        <executions>
          <!-- Copy javadoc's "element-list" file to "package-list" in order to allow projects    -->
          <!-- using versions of the javadoc tool < JDK9 to properly link to Thymeleaf's javadoc  -->
          <!-- as an external link.                                                               -->
          <!-- NOTE this modifies the javadoc AFTER the creation of the jar as it is not possible -->
          <!-- to do so by previously configuring javadoc:javadoc in the prepare-package phase    -->
          <!-- because this "package-list" modification would trigger a second execution of the   -->
          <!-- javadoc tool in the javadoc:jar goal.                                              -->
          <execution>
            <id>copy-javadoc-element-list-to-package-list</id>
            <phase>package</phase>
            <goals>
              <goal>run</goal>
            </goals>
            <configuration>
              <target name="copy javadocs element-list to package-list">
                <copy file="${project.build.directory}/apidocs/element-list"
                      tofile="${project.build.directory}/apidocs/package-list"
                      failonerror="false"/>
              </target>
            </configuration>
          </execution>
        </executions>
      </plugin>


>>>>>>> eca1b9ba
    </plugins>

  </build>


  <dependencies>

    <dependency>
      <groupId>javax.servlet</groupId>
      <artifactId>servlet-api</artifactId>
      <version>${servlet-api.version}</version>
      <scope>provided</scope>
      <optional>true</optional>
    </dependency>

    <dependency>
      <groupId>ognl</groupId>
      <artifactId>ognl</artifactId>
      <version>${ognl.version}</version>
      <scope>compile</scope>
    </dependency>

    <dependency>
      <groupId>org.attoparser</groupId>
      <artifactId>attoparser</artifactId>
      <version>${attoparser.version}</version>
      <scope>compile</scope>
    </dependency>

    <dependency>
      <groupId>org.unbescape</groupId>
      <artifactId>unbescape</artifactId>
      <version>${unbescape.version}</version>
      <scope>compile</scope>
    </dependency>

    <dependency>
      <groupId>com.fasterxml.jackson.core</groupId>
      <artifactId>jackson-databind</artifactId>
      <version>${jackson.version}</version>
      <scope>provided</scope>
      <optional>true</optional>
    </dependency>

    <dependency>
      <groupId>com.fasterxml.jackson.datatype</groupId>
      <artifactId>jackson-datatype-jsr310</artifactId>
      <version>${jackson.version}</version>
      <scope>provided</scope>
      <optional>true</optional>
    </dependency>

    <dependency>
      <groupId>org.slf4j</groupId>
      <artifactId>slf4j-api</artifactId>
      <version>${slf4j.version}</version>
      <scope>compile</scope>
    </dependency>

  </dependencies>


</project><|MERGE_RESOLUTION|>--- conflicted
+++ resolved
@@ -188,26 +188,7 @@
         <configuration>
           <archive>
             <addMavenDescriptor>false</addMavenDescriptor>
-<<<<<<< HEAD
             <manifestFile>${project.build.outputDirectory}/META-INF/MANIFEST.MF</manifestFile>
-=======
-            <manifest>
-              <addDefaultSpecificationEntries>true</addDefaultSpecificationEntries>
-              <addDefaultImplementationEntries>true</addDefaultImplementationEntries>
-            </manifest>
-            <manifestEntries>
-              <!-- These two entries are non-standard, specified by the Apache Software Foundation in -->
-              <!-- their release preparation procedures as a way to pass this information on to the   -->
-              <!-- library users. See: http://commons.apache.org/releases/prepare.html                -->
-              <X-Compile-Source-JDK>${maven.compiler.source}</X-Compile-Source-JDK>
-              <X-Compile-Target-JDK>${maven.compiler.target}</X-Compile-Target-JDK>
-              <!-- Set the Built-By attribute in MANIFEST.MF to avoid displaying specific user names. -->
-              <Built-By>thymeleaf</Built-By>
-              <!-- Setting this automatic module name will fix the module name used by unbescape even -->
-              <!-- if the library is not yet fully modularised.                                       -->
-              <Automatic-Module-Name>${module.name}</Automatic-Module-Name>
-            </manifestEntries>
->>>>>>> eca1b9ba
           </archive>
         </configuration>
       </plugin>
@@ -278,7 +259,6 @@
         <version>2.5.3</version>
       </plugin>
 
-<<<<<<< HEAD
       <plugin>
         <groupId>biz.aQute.bnd</groupId>
         <artifactId>bnd-maven-plugin</artifactId>
@@ -291,7 +271,7 @@
           </execution>
         </executions>
       </plugin>
-=======
+
       <!-- IMPORTANT: This plugin should always appear AFTER maven-release-plugin in this pom.xml -->
       <plugin>
         <groupId>org.apache.maven.plugins</groupId>
@@ -323,7 +303,6 @@
       </plugin>
 
 
->>>>>>> eca1b9ba
     </plugins>
 
   </build>
