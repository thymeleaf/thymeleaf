--- conflicted
+++ resolved
@@ -23,13 +23,9 @@
 import java.math.BigDecimal;
 import java.math.RoundingMode;
 
-<<<<<<< HEAD
-import org.attoparser.AbstractMarkupHandler;
-=======
 import org.attoparser.AbstractChainedMarkupHandler;
 import org.attoparser.IMarkupHandler;
 import org.attoparser.IMarkupParser;
->>>>>>> 1139bc45
 import org.attoparser.MarkupParser;
 import org.attoparser.ParseException;
 import org.attoparser.ParseStatus;
@@ -48,15 +44,9 @@
  */
 public final class StandardHtmlParser implements ITemplateParser {
 
-<<<<<<< HEAD
-    protected final MarkupParser parser;
-    
-    static final ParseConfiguration PARSE_CONFIGURATION;
-=======
-    protected final IMarkupParser parser;
+    private final IMarkupParser parser;
     
     static final ParseConfiguration MARKUP_PARSING_CONFIGURATION;
->>>>>>> 1139bc45
 
     
     
@@ -66,18 +56,6 @@
          * We don't need the underlying parser to perform many of the available validations, but we will
          * enable AUTO_CLOSE in order to have HTML-compliant auto-closing of tags.
          */
-<<<<<<< HEAD
-        PARSE_CONFIGURATION = ParseConfiguration.htmlConfiguration();
-        PARSE_CONFIGURATION.setElementBalancing(ParseConfiguration.ElementBalancing.AUTO_CLOSE);
-        PARSE_CONFIGURATION.setCaseSensitive(false);
-        PARSE_CONFIGURATION.setUniqueAttributesInElementRequired(false);
-        PARSE_CONFIGURATION.setXmlWellFormedAttributeValuesRequired(false);
-        PARSE_CONFIGURATION.setUniqueRootElementPresence(ParseConfiguration.UniqueRootElementPresence.NOT_VALIDATED);
-        PARSE_CONFIGURATION.getPrologParseConfiguration().setDoctypePresence(ParseConfiguration.PrologPresence.ALLOWED);
-        PARSE_CONFIGURATION.getPrologParseConfiguration().setRequireDoctypeKeywordsUpperCase(false);
-        PARSE_CONFIGURATION.getPrologParseConfiguration().setValidateProlog(false);
-        PARSE_CONFIGURATION.getPrologParseConfiguration().setXmlDeclarationPresence(ParseConfiguration.PrologPresence.ALLOWED);
-=======
         MARKUP_PARSING_CONFIGURATION = ParseConfiguration.htmlConfiguration();
         MARKUP_PARSING_CONFIGURATION.setElementBalancing(ParseConfiguration.ElementBalancing.AUTO_CLOSE);
         MARKUP_PARSING_CONFIGURATION.setCaseSensitive(false);
@@ -89,7 +67,6 @@
         MARKUP_PARSING_CONFIGURATION.getPrologParseConfiguration().setRequireDoctypeKeywordsUpperCase(false);
         MARKUP_PARSING_CONFIGURATION.getPrologParseConfiguration().setValidateProlog(false);
         MARKUP_PARSING_CONFIGURATION.getPrologParseConfiguration().setXmlDeclarationPresence(ParseConfiguration.PrologPresence.ALLOWED);
->>>>>>> 1139bc45
 
     }
     
@@ -97,11 +74,7 @@
     
     public StandardHtmlParser(final int bufferPoolSize, final int bufferSize) {
         super();
-<<<<<<< HEAD
-        this.parser = new MarkupParser(PARSE_CONFIGURATION, bufferPoolSize, bufferSize);
-=======
         this.parser = new MarkupParser(MARKUP_PARSING_CONFIGURATION, bufferPoolSize, bufferSize);
->>>>>>> 1139bc45
     }
 
 
@@ -158,11 +131,6 @@
                     new StandardHtmlTemplateBaseMarkupHandler(handler, documentName, lineOffset, colOffset);
             this.parser.parse(document, standardHtmlHandler);
 
-<<<<<<< HEAD
-            final StandardHtmlParserAttoHandler attoHandler =
-                    new StandardHtmlParserAttoHandler(configuration, handler, this.parser, documentName, lineOffset, colOffset);
-            parser.parse(reader, attoHandler);
-=======
         } catch (final TemplateProcessingException e) {
             throw e;
         } catch (final ParseException e) {
@@ -187,45 +155,6 @@
             final StandardHtmlTemplateBaseMarkupHandler standardHtmlHandler =
                     new StandardHtmlTemplateBaseMarkupHandler(handler, documentName, lineOffset, colOffset);
             this.parser.parse(document, standardHtmlHandler);
->>>>>>> 1139bc45
-
-        } catch (final TemplateProcessingException e) {
-            throw e;
-        } catch (final ParseException e) {
-<<<<<<< HEAD
-            String message = null;
-            if (documentName == null) {
-                message =
-                        String.format("Exception parsing unnamed document or fragment: line %d - column %d",
-                                e.getLine(), e.getCol());
-            } else {
-                message =
-                        String.format("Exception parsing document: template=\"%s\", line %d - column %d",
-                                documentName, e.getLine(), e.getCol());
-            }
-=======
-            final String message =
-                    (documentName == null?
-                            String.format("Exception parsing unnamed document or fragment: line %d - column %d", e.getLine(), e.getCol()) :
-                            String.format("Exception parsing document: template=\"%s\", line %d - column %d", documentName, e.getLine(), e.getCol()));
->>>>>>> 1139bc45
-            throw new TemplateInputException(message, e);
-        }
-
-    }
-
-
-
-    public void parse(
-            final String documentName, final char[] document, final int offset, final int len,
-            final IMarkupHandler handler,
-            final int lineOffset, final int colOffset) {
-
-        try {
-
-            final StandardHtmlTemplateBaseMarkupHandler standardHtmlHandler =
-                    new StandardHtmlTemplateBaseMarkupHandler(handler, documentName, lineOffset, colOffset);
-            this.parser.parse(document, offset, len, standardHtmlHandler);
 
         } catch (final TemplateProcessingException e) {
             throw e;
@@ -242,7 +171,7 @@
 
 
     public void parse(
-            final String documentName, final Reader reader,
+            final String documentName, final char[] document, final int offset, final int len,
             final IMarkupHandler handler,
             final int lineOffset, final int colOffset) {
 
@@ -250,7 +179,7 @@
 
             final StandardHtmlTemplateBaseMarkupHandler standardHtmlHandler =
                     new StandardHtmlTemplateBaseMarkupHandler(handler, documentName, lineOffset, colOffset);
-            this.parser.parse(reader, standardHtmlHandler);
+            this.parser.parse(document, offset, len, standardHtmlHandler);
 
         } catch (final TemplateProcessingException e) {
             throw e;
@@ -264,22 +193,31 @@
 
     }
 
-<<<<<<< HEAD
-    
-    
-    
-    
-    private static final class StandardHtmlParserAttoHandler extends AbstractMarkupHandler {
-
-        private static final Logger logger = LoggerFactory.getLogger(StandardHtmlParserAttoHandler.class);
-
-        private final IMarkupHandler markupHandler;
-        private final IMarkupTextRepository textRepository;
-        private final MarkupParser parser;
-        private final String documentName;
-
-        private ParseStatus parseStatus = null;
-=======
+
+
+    public void parse(
+            final String documentName, final Reader reader,
+            final IMarkupHandler handler,
+            final int lineOffset, final int colOffset) {
+
+        try {
+
+            final StandardHtmlTemplateBaseMarkupHandler standardHtmlHandler =
+                    new StandardHtmlTemplateBaseMarkupHandler(handler, documentName, lineOffset, colOffset);
+            this.parser.parse(reader, standardHtmlHandler);
+
+        } catch (final TemplateProcessingException e) {
+            throw e;
+        } catch (final ParseException e) {
+            final String message =
+                    (documentName == null?
+                            String.format("Exception parsing unnamed document or fragment: line %d - column %d", e.getLine(), e.getCol()) :
+                            String.format("Exception parsing document: template=\"%s\", line %d - column %d", documentName, e.getLine(), e.getCol()));
+            throw new TemplateInputException(message, e);
+        }
+
+    }
+
 
 
 
@@ -302,7 +240,6 @@
         private ParseStatus parseStatus;
         private IMarkupParser parser;
         private IMarkupHandler handlerChain;
->>>>>>> 1139bc45
 
         /*
          * These structures allow reporting the correct (line,col) pair in DOM nodes during an embedded parsing
@@ -323,24 +260,12 @@
 
 
 
-<<<<<<< HEAD
-        public StandardHtmlParserAttoHandler(
-                final MarkupEngineConfiguration configuration, final IMarkupHandler markupHandler,
-                final MarkupParser parser, final String documentName,
-=======
         public StandardHtmlTemplateBaseMarkupHandler(
                 final IMarkupHandler handler, final String documentName,
->>>>>>> 1139bc45
                 final int lineOffset, final int colOffset) {
             
             super(handler);
 
-<<<<<<< HEAD
-            this.markupHandler = markupHandler;
-            this.textRepository = configuration.getTextRepository();
-            this.parser = parser;
-=======
->>>>>>> 1139bc45
             this.documentName = documentName;
             this.lineOffset = lineOffset;
             this.colOffset = colOffset;
@@ -350,12 +275,6 @@
 
 
 
-        @Override
-        public void setParserStatus(final ParseStatus parseStatus) {
-            this.parseStatus = parseStatus;
-        }
-
-
         /*
          * -----------------
          * Handler maintenance methods
@@ -363,20 +282,11 @@
          */
 
         @Override
-<<<<<<< HEAD
-        public void handleDocumentStart(
-                final long startTimeNanos,
-                final int line, final int col)
-               throws ParseException {
-
-            this.markupHandler.onDocumentStart(startTimeNanos, this.documentName);
-=======
         public void setParseStatus(final ParseStatus status) {
             this.parseStatus = status;
             super.setParseStatus(status);
         }
 
->>>>>>> 1139bc45
 
         @Override
         public void setParser(final IMarkupParser parser) {
@@ -459,18 +369,6 @@
                 final int outerOffset, final int outerLen, 
                 final int line, final int col) 
                 throws ParseException {
-<<<<<<< HEAD
-
-            final String xmlDeclaration = this.textRepository.getText(buffer, outerOffset, outerLen);
-
-            final String version =
-                    (versionLen > 0)? this.textRepository.getText(buffer, versionOffset, versionLen) : null;
-            final String encoding =
-                    (encodingLen > 0)? this.textRepository.getText(buffer, encodingOffset, encodingLen) : null;
-            final boolean standalone =
-                    (standaloneLen > 0)? Boolean.parseBoolean(this.textRepository.getText(buffer, standaloneOffset, standaloneLen)): false;
-=======
->>>>>>> 1139bc45
 
             super.handleXmlDeclaration(
                     buffer,
@@ -510,21 +408,6 @@
                 final int outerOffset, final int outerLen, 
                 final int outerLine, final int outerCol)
                 throws ParseException {
-<<<<<<< HEAD
-
-            final String docTypeClause = this.textRepository.getText(buffer, outerOffset, outerLen);
-
-            final String rootElementName =
-                    (elementNameLen > 0)? this.textRepository.getText(buffer, elementNameOffset, elementNameLen) : null;
-            final String publicId =
-                    (publicIdLen > 0)? this.textRepository.getText(buffer, publicIdOffset, publicIdLen) : null;
-            final String systemId =
-                    (systemIdLen > 0)? this.textRepository.getText(buffer, systemIdOffset, systemIdLen) : null;
-
-            this.markupHandler.onDocTypeClause(
-                    docTypeClause, rootElementName, publicId, systemId, this.documentName,
-                    outerLine + this.lineOffset, outerCol + this.colOffset);
-=======
 
             super.handleDocType(
                     buffer,
@@ -535,7 +418,6 @@
                     systemIdOffset, systemIdLen, systemIdLine + this.lineOffset, systemIdCol + this.colOffset,
                     internalSubsetOffset, internalSubsetLen, internalSubsetLine + this.lineOffset, internalSubsetCol + this.colOffset,
                     outerOffset, outerLen, outerLine + this.lineOffset, outerCol + this.colOffset);
->>>>>>> 1139bc45
 
         }
 
@@ -557,11 +439,9 @@
                 final int line, final int col)
                 throws ParseException {
 
-<<<<<<< HEAD
-            this.markupHandler.onCDATASection(buffer, contentOffset, contentLen, this.documentName, line + this.lineOffset, col + this.colOffset);
-=======
-            super.handleCDATASection(buffer, contentOffset, contentLen, outerOffset, outerLen, line + this.lineOffset, col + this.colOffset);
->>>>>>> 1139bc45
+            super.handleCDATASection(
+                    buffer, contentOffset, contentLen, outerOffset, outerLen,
+                    line + this.lineOffset, col + this.colOffset);
 
         }
         
@@ -598,32 +478,21 @@
                 // We actually found the end of the parser-level comment block, so we should just process the rest of the Text node
                 this.inParserLevelCommentBlock = false;
                 if (len - PARSER_LEVEL_COMMENT_CLOSE.length > 0) {
-<<<<<<< HEAD
-                    handleText(
-=======
 
                     super.handleText(
->>>>>>> 1139bc45
                             buffer,
                             offset + PARSER_LEVEL_COMMENT_CLOSE.length, len - PARSER_LEVEL_COMMENT_CLOSE.length,
                             line + this.lineOffset, col + PARSER_LEVEL_COMMENT_CLOSE.length + this.colOffset);
 
                 }
-<<<<<<< HEAD
-                return;
-=======
->>>>>>> 1139bc45
 
                 return; // No text left to handle
 
             }
 
-<<<<<<< HEAD
-=======
             super.handleText(
                     buffer, offset, len, line + this.lineOffset, col + this.colOffset);
 
->>>>>>> 1139bc45
         }
         
 
@@ -703,16 +572,10 @@
                 final int outerOffset, final int outerLen,
                 final int line, final int col)
                 throws ParseException {
-<<<<<<< HEAD
-
-            this.markupHandler.onComment(buffer, contentOffset, contentLen, this.documentName, line + this.lineOffset, col + this.lineOffset);
-
-=======
 
             super.handleComment(
                     buffer, contentOffset, contentLen, outerOffset, outerLen, line + this.lineOffset, col + this.lineOffset);
 
->>>>>>> 1139bc45
         }
 
 
@@ -734,11 +597,7 @@
             this.colOffset = col + 2; // 2 = 3 - 1 --> because of the '/*/' sequence (-1 in order to work as offset)
 
             // We parse the comment content using this same handler object, but removing the "/*/.../*/"
-<<<<<<< HEAD
-            this.parser.parse(buffer, contentOffset + 3, contentLen - 6, this);
-=======
             this.parser.parse(buffer, contentOffset + 3, contentLen - 6, this.handlerChain);
->>>>>>> 1139bc45
 
             /*
              * Return offsets to their original value.
@@ -765,11 +624,8 @@
             // Comment blocks of this type provoke the disabling of the parser until we find the
             // closing sequence ('*/-->'), which might appear in a different block of code
             this.inParserLevelCommentBlock = true;
-<<<<<<< HEAD
-=======
 
             // Disable parsing until we find the end of the parser-level comment block
->>>>>>> 1139bc45
             this.parseStatus.setParsingDisabled(PARSER_LEVEL_COMMENT_CLOSE);
 
         }
@@ -803,11 +659,7 @@
                     operatorOffset, operatorLen, operatorLine + this.lineOffset, operatorCol + this.colOffset,
                     valueContentOffset, valueContentLen,
                     valueOuterOffset, valueOuterLen,
-<<<<<<< HEAD
-                    valueLine + this.lineOffset, valueCol + this.colOffset, this.documentName);
-=======
                     valueLine + this.lineOffset, valueCol + this.colOffset);
->>>>>>> 1139bc45
 
         }
 
@@ -822,13 +674,8 @@
                 final int line, final int col) 
                 throws ParseException {
 
-<<<<<<< HEAD
-            this.markupHandler.onStandaloneElementStart(
-                    this.textRepository.getText(buffer, nameOffset, nameLen), buffer, nameOffset, nameLen, minimized, this.documentName, line + this.lineOffset, col + this.colOffset);
-=======
             super.handleStandaloneElementStart(
                     buffer, nameOffset, nameLen, minimized, line + this.lineOffset, col + this.colOffset);
->>>>>>> 1139bc45
 
         }
 
@@ -844,8 +691,6 @@
             super.handleOpenElementStart(
                     buffer, nameOffset, nameLen, line + this.lineOffset, col + this.colOffset);
 
-<<<<<<< HEAD
-=======
         }
 
 
@@ -859,7 +704,6 @@
             super.handleAutoOpenElementStart(
                     buffer, nameOffset, nameLen, line + this.lineOffset, col + this.colOffset);
 
->>>>>>> 1139bc45
         }
 
 
@@ -882,17 +726,10 @@
                 final int nameOffset, final int nameLen,
                 final int line, final int col) 
                 throws ParseException {
-<<<<<<< HEAD
-
-            this.markupHandler.onCloseElementStart(
-                    this.textRepository.getText(buffer, nameOffset, nameLen), buffer, nameOffset, nameLen, this.documentName, line + this.lineOffset, col + this.colOffset);
-
-=======
 
             super.handleCloseElementStart(
                     buffer, nameOffset, nameLen, line + this.lineOffset, col + this.colOffset);
 
->>>>>>> 1139bc45
         }
 
 
@@ -904,13 +741,8 @@
                 final int line, final int col)
                 throws ParseException {
 
-<<<<<<< HEAD
-            this.markupHandler.onAutoCloseElementStart(
-                    this.textRepository.getText(buffer, nameOffset, nameLen), buffer, nameOffset, nameLen, this.documentName, line + this.lineOffset, col + this.colOffset);
-=======
             super.handleAutoCloseElementStart(
                     buffer, nameOffset, nameLen, line + this.lineOffset, col + this.colOffset);
->>>>>>> 1139bc45
 
         }
 
@@ -922,17 +754,10 @@
                 final int nameOffset, final int nameLen,
                 final int line, final int col)
                 throws ParseException {
-<<<<<<< HEAD
-
-            this.markupHandler.onUnmatchedCloseElementStart(
-                    this.textRepository.getText(buffer, nameOffset, nameLen), buffer, nameOffset, nameLen, this.documentName, line + this.lineOffset, col + this.colOffset);
-
-=======
 
             super.handleUnmatchedCloseElementStart(
                     buffer, nameOffset, nameLen, line + this.lineOffset, col + this.colOffset);
 
->>>>>>> 1139bc45
         }
 
 
@@ -945,13 +770,8 @@
                 final int line, final int col)
                 throws ParseException {
 
-<<<<<<< HEAD
-            this.markupHandler.onStandaloneElementEnd(
-                    this.textRepository.getText(buffer, nameOffset, nameLen), buffer, nameOffset, nameLen, minimized, this.documentName, line + this.lineOffset, col + this.colOffset);
-=======
             super.handleUnmatchedCloseElementEnd(
                     buffer, nameOffset, nameLen, line + this.lineOffset, col + this.colOffset);
->>>>>>> 1139bc45
 
         }
 
@@ -963,17 +783,10 @@
                 final int nameOffset, final int nameLen,
                 final int line, final int col)
                 throws ParseException {
-<<<<<<< HEAD
-
-            this.markupHandler.onOpenElementEnd(
-                    this.textRepository.getText(buffer, nameOffset, nameLen), buffer, nameOffset, nameLen, this.documentName, line + this.lineOffset, col + this.colOffset);
-
-=======
 
             super.handleOpenElementEnd(
                     buffer, nameOffset, nameLen, line + this.lineOffset, col + this.colOffset);
 
->>>>>>> 1139bc45
         }
 
 
@@ -984,13 +797,8 @@
                 final int line, final int col)
                 throws ParseException {
 
-<<<<<<< HEAD
-            this.markupHandler.onCloseElementEnd(
-                    this.textRepository.getText(buffer, nameOffset, nameLen), buffer, nameOffset, nameLen, this.documentName, line + this.lineOffset, col + this.colOffset);
-=======
             super.handleCloseElementEnd(
                     buffer, nameOffset, nameLen, line + this.lineOffset, col + this.colOffset);
->>>>>>> 1139bc45
 
         }
 
@@ -1002,17 +810,10 @@
                 final int nameOffset, final int nameLen,
                 final int line, final int col)
                 throws ParseException {
-<<<<<<< HEAD
-
-            this.markupHandler.onAutoCloseElementEnd(
-                    this.textRepository.getText(buffer, nameOffset, nameLen), buffer, nameOffset, nameLen, this.documentName, line + this.lineOffset, col + this.colOffset);
-
-=======
 
             super.handleAutoCloseElementEnd(
                     buffer, nameOffset, nameLen, line + this.lineOffset, col + this.colOffset);
 
->>>>>>> 1139bc45
         }
 
 
@@ -1024,13 +825,8 @@
                 final int line, final int col)
                 throws ParseException {
 
-<<<<<<< HEAD
-            this.markupHandler.onUnmatchedCloseElementEnd(
-                    this.textRepository.getText(buffer, nameOffset, nameLen), buffer, nameOffset, nameLen, this.documentName, line + this.lineOffset, col + this.colOffset);
-=======
             super.handleUnmatchedCloseElementEnd(
                     buffer, nameOffset, nameLen, line + this.lineOffset, col + this.colOffset);
->>>>>>> 1139bc45
 
         }
 
@@ -1042,17 +838,10 @@
                 final int offset, final int len,
                 final int line, final int col)
                 throws ParseException {
-<<<<<<< HEAD
-
-            this.markupHandler.onElementInnerWhiteSpace(
-                    buffer, offset, len, this.documentName, line + this.lineOffset, col + this.colOffset);
-
-=======
 
             super.handleInnerWhiteSpace(
                     buffer, offset, len, line + this.lineOffset, col + this.colOffset);
 
->>>>>>> 1139bc45
         }
 
 
@@ -1077,21 +866,11 @@
                 final int line, final int col)
                 throws ParseException {
 
-<<<<<<< HEAD
-            final String processingInstruction = this.textRepository.getText(buffer, outerOffset, outerLen);
-
-            final String target = this.textRepository.getText(buffer, targetOffset, targetLen);
-            final String content = this.textRepository.getText(buffer, contentOffset, contentLen);
-
-            this.markupHandler.onProcessingInstruction(
-                    processingInstruction, target, content, this.documentName, line + this.lineOffset, col + this.colOffset);
-=======
             super.handleProcessingInstruction(
                     buffer,
                     targetOffset, targetLen, targetLine + this.lineOffset, targetCol + this.colOffset,
                     contentOffset, contentLen, contentLine + this.lineOffset, contentCol + this.colOffset,
                     outerOffset, outerLen, line + this.lineOffset, col + this.colOffset);
->>>>>>> 1139bc45
 
         }
 
