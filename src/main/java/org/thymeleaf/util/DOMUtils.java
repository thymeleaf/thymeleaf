--- conflicted
+++ resolved
@@ -568,15 +568,11 @@
     
     
     /**
-<<<<<<< HEAD
-     *
+     *
+     * @param source source
+     * @return the result
+     * @since 2.0.8
      * @deprecated should be removed (or replaced by a getDOMFor or something similar, if applies) before 3.0 is out
-=======
-     * 
-     * @param source source
-     * @return the result
->>>>>>> 3c2127c4
-     * @since 2.0.8
      */
     @Deprecated
     public static Document getHtml5DOMFor(final Reader source) {
@@ -586,15 +582,11 @@
     
     
     /**
-<<<<<<< HEAD
-     *
+     *
+     * @param source source
+     * @return the result
+     * @since 2.0.8
      * @deprecated should be removed (or replaced by a getDOMFor or something similar, if applies) before 3.0 is out
-=======
-     * 
-     * @param source source
-     * @return the result
->>>>>>> 3c2127c4
-     * @since 2.0.8
      */
     @Deprecated
     public static Document getLegacyHTML5DOMFor(final Reader source) {
@@ -604,15 +596,11 @@
     
     
     /**
-<<<<<<< HEAD
-     *
+     *
+     * @param source source
+     * @return the result
+     * @since 2.0.8
      * @deprecated should be removed (or replaced by a getDOMFor or something similar, if applies) before 3.0 is out
-=======
-     * 
-     * @param source source
-     * @return the result
->>>>>>> 3c2127c4
-     * @since 2.0.8
      */
     @Deprecated
     public static Document getXmlDOMFor(final Reader source) {
@@ -622,15 +610,11 @@
     
     
     /**
-<<<<<<< HEAD
-     *
+     *
+     * @param source source
+     * @return the result
+     * @since 2.0.8
      * @deprecated should be removed (or replaced by a getDOMFor or something similar, if applies) before 3.0 is out
-=======
-     * 
-     * @param source source
-     * @return the result
->>>>>>> 3c2127c4
-     * @since 2.0.8
      */
     @Deprecated
     public static Document getXhtmlDOMFor(final Reader source) {
