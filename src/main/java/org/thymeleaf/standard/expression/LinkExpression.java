/*
 * =============================================================================
 * 
 *   Copyright (c) 2011-2012, The THYMELEAF team (http://www.thymeleaf.org)
 * 
 *   Licensed under the Apache License, Version 2.0 (the "License");
 *   you may not use this file except in compliance with the License.
 *   You may obtain a copy of the License at
 * 
 *       http://www.apache.org/licenses/LICENSE-2.0
 * 
 *   Unless required by applicable law or agreed to in writing, software
 *   distributed under the License is distributed on an "AS IS" BASIS,
 *   WITHOUT WARRANTIES OR CONDITIONS OF ANY KIND, either express or implied.
 *   See the License for the specific language governing permissions and
 *   limitations under the License.
 * 
 * =============================================================================
 */
package org.thymeleaf.standard.expression;

import java.io.UnsupportedEncodingException;
import java.net.URLEncoder;
import java.util.ArrayList;
import java.util.Collections;
import java.util.LinkedHashMap;
import java.util.List;
import java.util.Map;
import java.util.regex.Matcher;
import java.util.regex.Pattern;

import javax.servlet.http.HttpServletRequest;
import javax.servlet.http.HttpSession;

import org.slf4j.Logger;
import org.slf4j.LoggerFactory;
import org.thymeleaf.Configuration;
import org.thymeleaf.TemplateEngine;
import org.thymeleaf.context.IContext;
import org.thymeleaf.context.IProcessingContext;
import org.thymeleaf.context.IWebContext;
import org.thymeleaf.exceptions.TemplateProcessingException;
import org.thymeleaf.util.Validate;



/**
 * 
 * @author Daniel Fern&aacute;ndez
 * @author Josh Long
 * @since 1.1
 *
 */
public final class LinkExpression extends SimpleExpression {
    
    private static final Logger logger = LoggerFactory.getLogger(LinkExpression.class);
    
    private static final long serialVersionUID = -564516592085017252L;
    
    static final char SELECTOR = '@';
    private static final char PARAMS_START_CHAR = '(';
    private static final char PARAMS_END_CHAR = ')';
    
    private static final Pattern LINK_PATTERN = 
        Pattern.compile("^\\s*\\@\\{(.+?)\\}\\s*$", Pattern.DOTALL);
    
    private static final List<Object> EMPTY_PARAMETER_VALUE = Collections.singletonList((Object)"");
    
    
    private final Expression base;
    private final AssignationSequence parameters;
    
    
    
    
    public LinkExpression(final Expression base, final AssignationSequence parameters) {
        super();
        Validate.notNull(base, "Base cannot be null");
        this.base = base;
        this.parameters = parameters;
    }
    
    
    
    
    public Expression getBase() {
        return this.base;
    }
    
    public AssignationSequence getParameters() {
        return this.parameters;
    }
    
    public boolean hasParameters() {
        return this.parameters != null && this.parameters.size() > 0;
    }

    @Override
    public String getStringRepresentation() {
        final StringBuilder sb = new StringBuilder();
        sb.append(SELECTOR);
        sb.append(SimpleExpression.EXPRESSION_START_CHAR);
        sb.append(this.base);
        if (hasParameters()) {
            sb.append(PARAMS_START_CHAR);
            sb.append(this.parameters.getStringRepresentation());
            sb.append(PARAMS_END_CHAR);
        }
        sb.append(SimpleExpression.EXPRESSION_END_CHAR);
        return sb.toString();
    }

    
    
    
    static LinkExpression parseLink(final String input) {
        
        final Matcher matcher = LINK_PATTERN.matcher(input);
        if (!matcher.matches()) {
            return null;
        }

        final String content = matcher.group(1);

        if (content == null || content.trim().equals("")) {
            return null;
        }
        
        final String trimmedInput = content.trim();
        
        if (trimmedInput.endsWith(String.valueOf(PARAMS_END_CHAR))) {
            
            boolean inLiteral = false;
            int nestParLevel = 0;
            
            for (int i = trimmedInput.length() - 1; i >= 0; i--) {
                
                final char c = trimmedInput.charAt(i);
                
                if (c == TextLiteralExpression.DELIMITER) {
                    
                    if (i == 0 || content.charAt(i - 1) != '\\') {
                        inLiteral = !inLiteral;
                    }
                
                } else if (c == PARAMS_END_CHAR) {
                    
                    nestParLevel++;
                        
                } else if (c == PARAMS_START_CHAR) {
                    
                    nestParLevel--;
                    
                    if (nestParLevel < 0) {
                        return null;
                    }
                    
                    if (nestParLevel == 0) {
                        
                        if (i == 0) {
                            return null;
                        }
                        
                        final String base = trimmedInput.substring(0, i);
                        final String parameters = trimmedInput.substring(i + 1, trimmedInput.length() - 1);

                        final Expression baseExpr = computeBase(base);
                        if (baseExpr == null) {
                            return null;
                        }
                        
                        final AssignationSequence parametersAssigSeq = 
                                AssignationSequence.parse(
                                        parameters, true /* allow parameters without value or equals sign */);
                        if (parametersAssigSeq == null) {
                            return null;
                        }
                        
                        return new LinkExpression(baseExpr, parametersAssigSeq);
                        
                    }
                    
                }
            }

            return null;
            
        }

        final Expression baseExpr = computeBase(trimmedInput); 
        if (baseExpr == null) {
            return null;
        }
        
        return new LinkExpression(baseExpr, null);
        
    }
    
    

    
    private static Expression computeBase(final String baseStr) {
        // Base will be tried to be computed first as token, then as expression
        final Token token = Token.parse(baseStr);
        if (token != null) {
            return TextLiteralExpression.parseTextLiteral(token.getValue());
        }
        return Expression.parse(baseStr);
    }
    

    
    
    
    
    


    static Object executeLink(final Configuration configuration,
            final IProcessingContext processingContext, final LinkExpression expression, 
            final IStandardVariableExpressionEvaluator expressionEvaluator) {

        if (logger.isTraceEnabled()) {
            logger.trace("[THYMELEAF][{}] Evaluating link: \"{}\"", TemplateEngine.threadIndex(), expression.getStringRepresentation());
        }
        
        final Expression baseExpression = expression.getBase();
        Object base = 
            Expression.execute(configuration, processingContext, baseExpression, expressionEvaluator);
        base = LiteralValue.unwrap(base);
        if (base == null || !(base instanceof String) || ((String)base).trim().equals("")) {
            throw new TemplateProcessingException(
                    "Base for message resolution must be a non-null and non-empty String " +
                    "(currently: " + (base == null? null : base.getClass().getName()) + ")");
        }

        String linkBase = (String) base;
        
<<<<<<< HEAD
        if (!isWebContext(processingContext.getContext()) && !isLinkBaseAbsolute(linkBase)) {
=======
        if (!isLinkBaseAbsolute(linkBase) && !isWebContext(arguments.getContext()) && !isLinkBaseServerRelative(linkBase)) {
>>>>>>> d8958edf
            throw new TemplateProcessingException(
                    "Link base \"" + linkBase + "\" cannot be context relative (/) unless you implement the " + 
                    IWebContext.class.getName() + " interface (context is of class: " +
                    processingContext.getContext().getClass().getName() + ")");
        }
        
        @SuppressWarnings("unchecked")
        final Map<String,List<Object>> parameters =
            (expression.hasParameters()?
                    resolveParameters(configuration, processingContext, expression.getParameters(), expressionEvaluator) :
                    (Map<String,List<Object>>) Collections.EMPTY_MAP);
        
        /*
         * Detect URL fragments (selectors after '#') so that they can be output at the end of 
         * the URL, after parameters.
         */
        final int hashPosition = linkBase.indexOf('#');
        String urlFragment = "";
        // If hash position == 0 we will not consider it as marking an
        // URL fragment.
        if (hashPosition > 0) {
            // URL fragment String will include the # sign
            urlFragment = linkBase.substring(hashPosition);
            linkBase = linkBase.substring(0, hashPosition);
        }
        
        /*
         * Check for the existence of a question mark symbol in the link base itself
         */
        final int questionMarkPosition = linkBase.indexOf("?"); 
        
        final StringBuffer parametersBuffer = new StringBuffer();
        
        for (final Map.Entry<String,List<Object>> parameterEntry : parameters.entrySet()) {
            
            final String parameterName = parameterEntry.getKey();
            final List<Object> parameterValues = parameterEntry.getValue();
            
            if (parameterValues == null) {
                // This is a parameter without a value and even without an "=" symbol
                
                if (parametersBuffer.length() == 0) {
                    if (questionMarkPosition == -1) {
                        parametersBuffer.append("?");
                    } else {
                        parametersBuffer.append("&");
                    }
                } else {
                    parametersBuffer.append("&");
                }
                parametersBuffer.append(parameterName);
                
            } else {
                
                for (final Object parameterObjectValue : parameterEntry.getValue()) {
                    if (parametersBuffer.length() == 0) {
                        if (questionMarkPosition == -1) {
                            parametersBuffer.append("?");
                        } else {
                            parametersBuffer.append("&");
                        }
                    } else {
                        parametersBuffer.append("&");
                    }
                    final String parameterValue =
                        (parameterObjectValue == null? "" : parameterObjectValue.toString());
                    try {
                        parametersBuffer.append(parameterName + "=" + URLEncoder.encode(parameterValue, "UTF-8"));
                    } catch (UnsupportedEncodingException e) {
                        throw new TemplateProcessingException("Exception while processing link parameters", e);
                    }
                }
                
            }
            
        }
        
        if (isLinkBaseAbsolute(linkBase)) {
            return linkBase + parametersBuffer.toString() + urlFragment;
        } else if (!isWebContext(arguments.getContext()) && isLinkBaseServerRelative(linkBase)) {
            return linkBase.substring(1) + parametersBuffer.toString() + urlFragment;
        }
        
        final IWebContext webContext = (IWebContext) processingContext.getContext();
        
        String sessionFragment = "";
        
        final HttpServletRequest request = webContext.getHttpServletRequest();
        final HttpSession session = webContext.getHttpSession();
        if(null != session){
            final String sessionID  = session.getId();
            
            if (!request.isRequestedSessionIdFromCookie()) {
                sessionFragment = ";jsessionid=" + sessionID;
            }
        }
        
        if (isLinkBaseContextRelative(linkBase)) {
            
            final String contextName = request.getContextPath();
            
            if (questionMarkPosition == -1) {
                return contextName + linkBase + sessionFragment + parametersBuffer.toString() + urlFragment;
            }
            
            final String linkBasePart1 = linkBase.substring(0,questionMarkPosition);
            final String linkBasePart2 = linkBase.substring(questionMarkPosition);
            return contextName + linkBasePart1 + sessionFragment + linkBasePart2 + parametersBuffer.toString() + urlFragment;
            
        } else if (isLinkBaseServerRelative(linkBase)) {
            
            if (questionMarkPosition == -1) {
                // remove the "~" from the link base
                return linkBase.substring(1) + sessionFragment + parametersBuffer.toString() + urlFragment;
            }
            
            final String linkBasePart1 = linkBase.substring(0,questionMarkPosition);
            final String linkBasePart2 = linkBase.substring(questionMarkPosition);
            // remove the "~" from the link base part 1 
            return linkBasePart1.substring(1) + sessionFragment + linkBasePart2 + parametersBuffer.toString() + urlFragment;
            
        }

        
        return linkBase + sessionFragment + parametersBuffer.toString() + urlFragment;
        
    }
    
    

    
    private static boolean isWebContext(final IContext context) {
        return context instanceof IWebContext;
    }
    
    
    private static boolean isLinkBaseAbsolute(final String linkBase) {
        return (linkBase.contains("://") || linkBase.toLowerCase().startsWith("mailto:"));
    }
    
    
    private static boolean isLinkBaseContextRelative(final String linkBase) {
        return linkBase.startsWith("/");
    }
    
    
    private static boolean isLinkBaseServerRelative(final String linkBase) {
        return linkBase.startsWith("~/");
    }
    
    
    private static Map<String,List<Object>> resolveParameters(
            final Configuration configuration, final IProcessingContext processingContext, 
            final AssignationSequence assignationValues, final IStandardVariableExpressionEvaluator expressionEvaluator) {
        
        final Map<String,List<Object>> parameters = new LinkedHashMap<String,List<Object>>(assignationValues.size() + 1, 1.0f);
        for (final Assignation assignationValue : assignationValues) {
            
            final String parameterName = assignationValue.getLeft().getValue();
            final Expression parameterExpression = assignationValue.getRight();
            
            if (parameterExpression == null) {
                // If this is null, it means we want to render the parameter without a value and
                // also without an equals sign.
                parameters.put(parameterName, null);
            } else {
                final Object value = 
                        Expression.execute(configuration, processingContext, parameterExpression, expressionEvaluator);
                if (value == null) {
                    parameters.put(parameterName, EMPTY_PARAMETER_VALUE);
                } else {
                    parameters.put(parameterName, convertParameterValueToList(LiteralValue.unwrap(value)));
                }
            }
            
        }
        return parameters;
        
    }

    
    
    
    private static List<Object> convertParameterValueToList(final Object parameterValue) {
        
        if (parameterValue instanceof Iterable<?>) {
            final List<Object> result = new ArrayList<Object>();
            for (final Object obj : (Iterable<?>) parameterValue) {
                result.add(obj);
            }
            return result;
        } else if (parameterValue.getClass().isArray()){
            final List<Object> result = new ArrayList<Object>();
            if (parameterValue instanceof byte[]) {
                for (final byte obj : (byte[]) parameterValue) {
                    result.add(Byte.valueOf(obj));
                }
            } else if (parameterValue instanceof short[]) {
                for (final short obj : (short[]) parameterValue) {
                    result.add(Short.valueOf(obj));
                }
            } else if (parameterValue instanceof int[]) {
                for (final int obj : (int[]) parameterValue) {
                    result.add(Integer.valueOf(obj));
                }
            } else if (parameterValue instanceof long[]) {
                for (final long obj : (long[]) parameterValue) {
                    result.add(Long.valueOf(obj));
                }
            } else if (parameterValue instanceof float[]) {
                for (final float obj : (float[]) parameterValue) {
                    result.add(Float.valueOf(obj));
                }
            } else if (parameterValue instanceof double[]) {
                for (final double obj : (double[]) parameterValue) {
                    result.add(Double.valueOf(obj));
                }
            } else if (parameterValue instanceof boolean[]) {
                for (final boolean obj : (boolean[]) parameterValue) {
                    result.add(Boolean.valueOf(obj));
                }
            } else if (parameterValue instanceof char[]) {
                for (final char obj : (char[]) parameterValue) {
                    result.add(Character.valueOf(obj));
                }
            } else {
                for (final Object obj : (Object[]) parameterValue) {
                    result.add(obj);
                }
            }
            return result;
        } else{
            return Collections.singletonList(parameterValue);
        }
        
    }
    

    
}<|MERGE_RESOLUTION|>--- conflicted
+++ resolved
@@ -236,11 +236,7 @@
 
         String linkBase = (String) base;
         
-<<<<<<< HEAD
-        if (!isWebContext(processingContext.getContext()) && !isLinkBaseAbsolute(linkBase)) {
-=======
-        if (!isLinkBaseAbsolute(linkBase) && !isWebContext(arguments.getContext()) && !isLinkBaseServerRelative(linkBase)) {
->>>>>>> d8958edf
+        if (!isWebContext(processingContext.getContext()) && !isLinkBaseAbsolute(linkBase) && !isLinkBaseServerRelative(linkBase)) {
             throw new TemplateProcessingException(
                     "Link base \"" + linkBase + "\" cannot be context relative (/) unless you implement the " + 
                     IWebContext.class.getName() + " interface (context is of class: " +
